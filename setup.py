# Copyright (c) 2023 - 2024, Owners of https://github.com/ag2ai
#
# SPDX-License-Identifier: Apache-2.0
#
# Portions derived from  https://github.com/microsoft/autogen are under the MIT License.
# SPDX-License-Identifier: MIT
import os
import platform
import sys

import setuptools

here = os.path.abspath(os.path.dirname(__file__))

with open("README.md", "r", encoding="UTF-8") as fh:
    long_description = fh.read()

# Get the code version
version = {}
with open(os.path.join(here, "autogen/version.py")) as fp:
    exec(fp.read(), version)
__version__ = version["__version__"]


current_os = platform.system()

install_requires = [
    "openai>=1.57",
    "diskcache",
    "termcolor",
    "flaml",
    # numpy is installed by flaml, but we want to pin the version to below 2.x (see https://github.com/microsoft/autogen/issues/1960)
    "numpy>=2.1; python_version>='3.13'",  # numpy 2.1+ required for Python 3.13
    "numpy>=1.24.0,<2.0.0; python_version<'3.13'",  # numpy 1.24+ for older Python versions
    "python-dotenv",
    "tiktoken",
    # Disallowing 2.6.0 can be removed when this is fixed https://github.com/pydantic/pydantic/issues/8705
    "pydantic>=1.10,<3,!=2.6.0",  # could be both V1 and V2
    "docker",
    "packaging",
    "websockets>=14,<15",
    "asyncer>=0.0.8",
]

test = [
    "ipykernel",
    "nbconvert",
    "nbformat",
    "pre-commit",
    "pytest-cov>=5",
    "pytest-asyncio",
    "pytest>=8,<9",
    "pandas",
]

jupyter_executor = [
    "jupyter-kernel-gateway",
    "websocket-client",
    "requests",
    "jupyter-client>=8.6.0",
    "ipykernel>=6.29.0",
]

retrieve_chat = [
    "protobuf==4.25.3",
    "chromadb==0.5.3",
    "sentence_transformers",
    "pypdf",
    "ipython",
    "beautifulsoup4",
    "markdownify",
]

retrieve_chat_pgvector = [*retrieve_chat, "pgvector>=0.2.5"]

graph_rag_falkor_db = ["graphrag_sdk==0.3.3", "falkordb>=1.0.10"]

neo4j = [
    "docx2txt==0.8",
    "llama-index==0.12.5",
    "llama-index-graph-stores-neo4j==0.4.2",
    "llama-index-core==0.12.5",
]

<<<<<<< HEAD
twilio = ["fastapi>=0.115.0,<1", "uvicorn>=0.30.6,<1", "twilio>=9.3.2"]

=======
interop_crewai = ["crewai[tools]>=0.86,<1; python_version>='3.10' and python_version<'3.13'"]
interop_langchain = ["langchain-community>=0.3.12,<1"]
interop_pydantic_ai = ["pydantic-ai==0.0.13"]
interop = interop_crewai + interop_langchain + interop_pydantic_ai

types = ["mypy==1.9.0"] + test + jupyter_executor + interop
>>>>>>> 5ec01988

if current_os in ["Windows", "Darwin"]:
    retrieve_chat_pgvector.extend(["psycopg[binary]>=3.1.18"])
elif current_os == "Linux":
    retrieve_chat_pgvector.extend(["psycopg>=3.1.18"])

# pysqlite3-binary used so it doesn't need to compile pysqlite3
autobuild = ["chromadb", "sentence-transformers", "huggingface-hub", "pysqlite3-binary"]

# NOTE: underscores in pip install, e.g. pip install ag2[graph_rag_falkor_db], will automatically
# convert to hyphens. So, do not include underscores in the name of extras.

# ** IMPORTANT: IF ADDING EXTRAS **
# PLEASE add them in the setup_ag2.py and setup_autogen.py files

extra_require = {
    "test": test,
    "blendsearch": ["flaml[blendsearch]"],
    "mathchat": ["sympy", "pydantic==1.10.9", "wolframalpha"],
    "retrievechat": retrieve_chat,
    "retrievechat-pgvector": retrieve_chat_pgvector,
    "retrievechat-mongodb": [*retrieve_chat, "pymongo>=4.0.0"],
    "retrievechat-qdrant": [*retrieve_chat, "qdrant_client", "fastembed>=0.3.1"],
    "graph-rag-falkor-db": graph_rag_falkor_db,
    "autobuild": autobuild,
    "captainagent": autobuild + ["pandas"],
    "teachable": ["chromadb"],
    "lmm": ["replicate", "pillow"],
    "graph": ["networkx", "matplotlib"],
    "gemini": ["google-generativeai>=0.5,<1", "google-cloud-aiplatform", "google-auth", "pillow", "pydantic"],
    "together": ["together>=1.2"],
    "websurfer": ["beautifulsoup4", "markdownify", "pdfminer.six", "pathvalidate"],
    "redis": ["redis"],
    "cosmosdb": ["azure-cosmos>=4.2.0"],
    "websockets": ["websockets>=14.0,<15"],
    "jupyter-executor": jupyter_executor,
    "types": types,
    "long-context": ["llmlingua<0.3"],
    "anthropic": ["anthropic>=0.23.1"],
    "cerebras": ["cerebras_cloud_sdk>=1.0.0"],
    "mistral": ["mistralai>=1.0.1"],
    "groq": ["groq>=0.9.0"],
    "cohere": ["cohere>=5.5.8"],
    "ollama": ["ollama>=0.3.3", "fix_busted_json>=0.0.18"],
    "bedrock": ["boto3>=1.34.149"],
<<<<<<< HEAD
    "twilio": twilio,
=======
    "interop-crewai": interop_crewai,
    "interop-langchain": interop_langchain,
    "interop-pydantic-ai": interop_pydantic_ai,
    "interop": interop,
>>>>>>> 5ec01988
    "neo4j": neo4j,
}

setuptools.setup(
    name="pyautogen",
    version=__version__,
    author="Chi Wang & Qingyun Wu",
    author_email="support@ag2.ai",
    description="A programming framework for agentic AI",
    long_description=long_description,
    long_description_content_type="text/markdown",
    url="https://github.com/ag2ai/ag2",
    packages=setuptools.find_namespace_packages(
        include=[
            "autogen*",
            "autogen.agentchat.contrib.captainagent.tools*",
        ],
        exclude=["test"],
    ),
    package_data={
        "autogen.agentchat.contrib.captainagent": [
            "tools/tool_description.tsv",
            "tools/requirements.txt",
        ]
    },
    include_package_data=True,
    install_requires=install_requires,
    extras_require=extra_require,
    classifiers=[
        "Programming Language :: Python :: 3",
        "License :: OSI Approved :: Apache Software License",
        "Operating System :: OS Independent",
    ],
    license="Apache Software License 2.0",
    python_requires=">=3.9,<3.14",
)<|MERGE_RESOLUTION|>--- conflicted
+++ resolved
@@ -82,17 +82,14 @@
     "llama-index-core==0.12.5",
 ]
 
-<<<<<<< HEAD
 twilio = ["fastapi>=0.115.0,<1", "uvicorn>=0.30.6,<1", "twilio>=9.3.2"]
 
-=======
 interop_crewai = ["crewai[tools]>=0.86,<1; python_version>='3.10' and python_version<'3.13'"]
 interop_langchain = ["langchain-community>=0.3.12,<1"]
 interop_pydantic_ai = ["pydantic-ai==0.0.13"]
 interop = interop_crewai + interop_langchain + interop_pydantic_ai
 
 types = ["mypy==1.9.0"] + test + jupyter_executor + interop
->>>>>>> 5ec01988
 
 if current_os in ["Windows", "Darwin"]:
     retrieve_chat_pgvector.extend(["psycopg[binary]>=3.1.18"])
@@ -138,14 +135,11 @@
     "cohere": ["cohere>=5.5.8"],
     "ollama": ["ollama>=0.3.3", "fix_busted_json>=0.0.18"],
     "bedrock": ["boto3>=1.34.149"],
-<<<<<<< HEAD
     "twilio": twilio,
-=======
     "interop-crewai": interop_crewai,
     "interop-langchain": interop_langchain,
     "interop-pydantic-ai": interop_pydantic_ai,
     "interop": interop,
->>>>>>> 5ec01988
     "neo4j": neo4j,
 }
 
