# Copyright (c) 2023 - 2024, Owners of https://github.com/ag2ai
#
# SPDX-License-Identifier: Apache-2.0

from typing import Annotated, Any, Callable
from unittest.mock import MagicMock

import pytest
from pydantic import BaseModel

from autogen.agentchat import ConversableAgent, UserProxyAgent
from autogen.tools import BaseContext, ChatContext, Depends

from ..conftest import Credentials, reason, skip_openai  # noqa: E402


class MyContext(BaseContext, BaseModel):
    b: int


def f_with_annotated(
    a: int,
    ctx: Annotated[MyContext, Depends(MyContext(b=2))],
    c: Annotated[int, "c description"] = 3,
) -> int:
    return a + ctx.b + c


async def f_with_annotated_async(
    a: int,
    ctx: Annotated[MyContext, Depends(MyContext(b=2))],
    c: Annotated[int, "c description"] = 3,
) -> int:
    return a + ctx.b + c


def f_without_annotated(
    a: int,
    ctx: MyContext = Depends(MyContext(b=3)),
    c: Annotated[int, "c description"] = 3,
) -> int:
    return a + ctx.b + c


async def f_without_annotated_async(
    a: int,
    ctx: MyContext = Depends(MyContext(b=3)),
    c: Annotated[int, "c description"] = 3,
) -> int:
    return a + ctx.b + c


def f_with_annotated_and_depends(
    a: int,
    ctx: MyContext = MyContext(b=4),
    c: Annotated[int, "c description"] = 3,
) -> int:
    return a + ctx.b + c


async def f_with_annotated_and_depends_async(
    a: int,
    ctx: MyContext = MyContext(b=4),
    c: Annotated[int, "c description"] = 3,
) -> int:
    return a + ctx.b + c


def f_with_multiple_depends(
    a: int,
    ctx: Annotated[MyContext, Depends(MyContext(b=2))],
    ctx2: Annotated[MyContext, Depends(MyContext(b=3))],
    c: Annotated[int, "c description"] = 3,
) -> int:
    return a + ctx.b + ctx2.b + c


async def f_with_multiple_depends_async(
    a: int,
    ctx: Annotated[MyContext, Depends(MyContext(b=2))],
    ctx2: Annotated[MyContext, Depends(MyContext(b=3))],
    c: Annotated[int, "c description"] = 3,
) -> int:
    return a + ctx.b + ctx2.b + c


def f_wihout_base_context(
    a: int,
    ctx: Annotated[int, Depends(lambda a: a + 2)],
    c: Annotated[int, "c description"] = 3,
) -> int:
    return a + ctx + c


async def f_wihout_base_context_async(
    a: int,
    ctx: Annotated[int, Depends(lambda a: a + 2)],
    c: Annotated[int, "c description"] = 3,
) -> int:
    return a + ctx + c


def f_with_default_depends(
    a: int,
    ctx: int = Depends(lambda a: a + 2),
    c: Annotated[int, "c description"] = 3,
) -> int:
    return a + ctx + c


async def f_with_default_depends_async(
    a: int,
    ctx: int = Depends(lambda a: a + 2),
    c: Annotated[int, "c description"] = 3,
) -> int:
    return a + ctx + c


class TestDependencyInjection:
    @pytest.fixture()
    def expected_tools(self) -> list[dict[str, Any]]:
        return [
            {
                "type": "function",
                "function": {
                    "description": "Example function",
                    "name": "f",
                    "parameters": {
                        "type": "object",
                        "properties": {
                            "a": {"type": "integer", "description": "a"},
                            "c": {"type": "integer", "description": "c description", "default": 3},
                        },
                        "required": ["a"],
                    },
                },
            }
        ]

<<<<<<< HEAD
    def f_with_annotated(
        a: int,
        ctx: Annotated[MyContext, Depends(MyContext(b=2))],
        chat_ctx: Annotated[ChatContext, "Chat context"],
        c: Annotated[int, "c description"] = 3,
    ) -> int:
        assert isinstance(chat_ctx, ChatContext)
        return a + ctx.b + c

    async def f_with_annotated_async(
        a: int,
        ctx: Annotated[MyContext, Depends(MyContext(b=2))],
        chat_ctx: ChatContext,
        c: Annotated[int, "c description"] = 3,
    ) -> int:
        assert isinstance(chat_ctx, ChatContext)
        return a + ctx.b + c

    def f_without_annotated(
        a: int,
        chat_ctx: ChatContext,
        ctx: MyContext = Depends(MyContext(b=3)),
        c: Annotated[int, "c description"] = 3,
    ) -> int:
        return a + ctx.b + c

    async def f_without_annotated_async(
        a: int,
        ctx: MyContext = Depends(MyContext(b=3)),
        c: Annotated[int, "c description"] = 3,
    ) -> int:
        return a + ctx.b + c

    def f_with_annotated_and_depends(
        a: int,
        ctx: MyContext = MyContext(b=4),
        c: Annotated[int, "c description"] = 3,
    ) -> int:
        return a + ctx.b + c

    async def f_with_annotated_and_depends_async(
        a: int,
        ctx: MyContext = MyContext(b=4),
        c: Annotated[int, "c description"] = 3,
    ) -> int:
        return a + ctx.b + c

    def f_with_multiple_depends(
        a: int,
        ctx: Annotated[MyContext, Depends(MyContext(b=2))],
        ctx2: Annotated[MyContext, Depends(MyContext(b=3))],
        c: Annotated[int, "c description"] = 3,
    ) -> int:
        return a + ctx.b + ctx2.b + c

    async def f_with_multiple_depends_async(
        a: int,
        ctx: Annotated[MyContext, Depends(MyContext(b=2))],
        ctx2: Annotated[MyContext, Depends(MyContext(b=3))],
        c: Annotated[int, "c description"] = 3,
    ) -> int:
        return a + ctx.b + ctx2.b + c

    def f_wihout_base_context(
        a: int,
        ctx: Annotated[int, Depends(lambda a: a + 2)],
        c: Annotated[int, "c description"] = 3,
    ) -> int:
        return a + ctx + c

    async def f_wihout_base_context_async(
        a: int,
        ctx: Annotated[int, Depends(lambda a: a + 2)],
        c: Annotated[int, "c description"] = 3,
    ) -> int:
        return a + ctx + c

    def f_with_default_depends(
        a: int,
        ctx: int = Depends(lambda a: a + 2),
        c: Annotated[int, "c description"] = 3,
    ) -> int:
        return a + ctx + c

    async def f_with_default_depends_async(
        a: int,
        ctx: int = Depends(lambda a: a + 2),
        c: Annotated[int, "c description"] = 3,
    ) -> int:
        return a + ctx + c

=======
>>>>>>> f9b70916
    @pytest.mark.parametrize(
        ("func", "func_name", "is_async", "expected"),
        [
            (f_with_annotated, "f_with_annotated", False, "6"),
            (f_with_annotated_async, "f_with_annotated_async", True, "6"),
            (f_without_annotated, "f_without_annotated", False, "7"),
            (f_without_annotated_async, "f_without_annotated_async", True, "7"),
            (f_with_annotated_and_depends, "f_with_annotated_and_depends", False, "8"),
            (f_with_annotated_and_depends_async, "f_with_annotated_and_depends_async", True, "8"),
            (f_with_multiple_depends, "f_with_multiple_depends", False, "9"),
            (f_with_multiple_depends_async, "f_with_multiple_depends_async", True, "9"),
            (f_wihout_base_context, "f_wihout_base_context", False, "7"),
            (f_wihout_base_context_async, "f_wihout_base_context_async", True, "7"),
            (f_with_default_depends, "f_with_default_depends", False, "7"),
            (f_with_default_depends_async, "f_with_default_depends_async", True, "7"),
        ],
    )
    @pytest.mark.asyncio()
    async def test_register_tools(
        self,
        mock_credentials: Credentials,
        expected_tools: list[dict[str, Any]],
        func: Callable[..., Any],
        func_name: str,
        is_async: bool,
        expected: str,
    ) -> None:
        agent = ConversableAgent(name="agent", llm_config=mock_credentials.llm_config)
        agent.register_for_llm(description="Example function")(func)
        agent.register_for_execution()(func)

        expected_tools[0]["function"]["name"] = func_name
        assert agent.llm_config["tools"] == expected_tools

        assert func_name in agent.function_map.keys()

        retval = agent.function_map[func_name](1)
        actual = await retval if is_async else retval

        assert actual == expected

    @pytest.mark.skipif(skip_openai, reason=reason)
    @pytest.mark.parametrize("is_async", [False, True])
    @pytest.mark.asyncio()
    async def test_end2end(self, credentials_gpt_4o_mini, is_async: bool) -> None:
        class UserContext(BaseContext, BaseModel):
            username: str
            password: str

        agent = ConversableAgent(name="agent", llm_config=credentials_gpt_4o_mini.llm_config)
        user = UserContext(username="user23", password="password23")
        users = [user]

        user_proxy = UserProxyAgent(
            name="user_proxy_1",
            human_input_mode="NEVER",
        )

        mock = MagicMock()

        def _login(user: UserContext) -> str:
            if user in users:
                mock(user, "Login successful.")
                return "Login successful."
            mock(user, "Login failed.")
            return "Login failed"

        if is_async:

            @user_proxy.register_for_execution()
            @agent.register_for_llm(description="Login function")
            async def login(
                user: Annotated[UserContext, Depends(user)],
                chat_ctx: ChatContext,
            ) -> str:
                expected = {"arguments": "{}", "name": "login"}
                assert chat_ctx.last_message["tool_calls"][0]["function"] == expected

                return _login(user)

            await user_proxy.a_initiate_chat(agent, message="Please login", max_turns=2)
        else:

            @user_proxy.register_for_execution()
            @agent.register_for_llm(description="Login function")
            def login(user: Annotated[UserContext, Depends(user)]) -> str:
                return _login(user)

            user_proxy.initiate_chat(agent, message="Please login", max_turns=2)

        mock.assert_called_once_with(
            UserContext(username="user23", password="password23"),
            "Login successful.",
        )<|MERGE_RESOLUTION|>--- conflicted
+++ resolved
@@ -21,21 +21,26 @@
 def f_with_annotated(
     a: int,
     ctx: Annotated[MyContext, Depends(MyContext(b=2))],
-    c: Annotated[int, "c description"] = 3,
-) -> int:
+    chat_ctx: Annotated[ChatContext, "Chat context"],
+    c: Annotated[int, "c description"] = 3,
+) -> int:
+    assert isinstance(chat_ctx, ChatContext)
     return a + ctx.b + c
 
 
 async def f_with_annotated_async(
     a: int,
     ctx: Annotated[MyContext, Depends(MyContext(b=2))],
-    c: Annotated[int, "c description"] = 3,
-) -> int:
+    chat_ctx: ChatContext,
+    c: Annotated[int, "c description"] = 3,
+) -> int:
+    assert isinstance(chat_ctx, ChatContext)
     return a + ctx.b + c
 
 
 def f_without_annotated(
     a: int,
+    chat_ctx: ChatContext,
     ctx: MyContext = Depends(MyContext(b=3)),
     c: Annotated[int, "c description"] = 3,
 ) -> int:
@@ -137,100 +142,6 @@
             }
         ]
 
-<<<<<<< HEAD
-    def f_with_annotated(
-        a: int,
-        ctx: Annotated[MyContext, Depends(MyContext(b=2))],
-        chat_ctx: Annotated[ChatContext, "Chat context"],
-        c: Annotated[int, "c description"] = 3,
-    ) -> int:
-        assert isinstance(chat_ctx, ChatContext)
-        return a + ctx.b + c
-
-    async def f_with_annotated_async(
-        a: int,
-        ctx: Annotated[MyContext, Depends(MyContext(b=2))],
-        chat_ctx: ChatContext,
-        c: Annotated[int, "c description"] = 3,
-    ) -> int:
-        assert isinstance(chat_ctx, ChatContext)
-        return a + ctx.b + c
-
-    def f_without_annotated(
-        a: int,
-        chat_ctx: ChatContext,
-        ctx: MyContext = Depends(MyContext(b=3)),
-        c: Annotated[int, "c description"] = 3,
-    ) -> int:
-        return a + ctx.b + c
-
-    async def f_without_annotated_async(
-        a: int,
-        ctx: MyContext = Depends(MyContext(b=3)),
-        c: Annotated[int, "c description"] = 3,
-    ) -> int:
-        return a + ctx.b + c
-
-    def f_with_annotated_and_depends(
-        a: int,
-        ctx: MyContext = MyContext(b=4),
-        c: Annotated[int, "c description"] = 3,
-    ) -> int:
-        return a + ctx.b + c
-
-    async def f_with_annotated_and_depends_async(
-        a: int,
-        ctx: MyContext = MyContext(b=4),
-        c: Annotated[int, "c description"] = 3,
-    ) -> int:
-        return a + ctx.b + c
-
-    def f_with_multiple_depends(
-        a: int,
-        ctx: Annotated[MyContext, Depends(MyContext(b=2))],
-        ctx2: Annotated[MyContext, Depends(MyContext(b=3))],
-        c: Annotated[int, "c description"] = 3,
-    ) -> int:
-        return a + ctx.b + ctx2.b + c
-
-    async def f_with_multiple_depends_async(
-        a: int,
-        ctx: Annotated[MyContext, Depends(MyContext(b=2))],
-        ctx2: Annotated[MyContext, Depends(MyContext(b=3))],
-        c: Annotated[int, "c description"] = 3,
-    ) -> int:
-        return a + ctx.b + ctx2.b + c
-
-    def f_wihout_base_context(
-        a: int,
-        ctx: Annotated[int, Depends(lambda a: a + 2)],
-        c: Annotated[int, "c description"] = 3,
-    ) -> int:
-        return a + ctx + c
-
-    async def f_wihout_base_context_async(
-        a: int,
-        ctx: Annotated[int, Depends(lambda a: a + 2)],
-        c: Annotated[int, "c description"] = 3,
-    ) -> int:
-        return a + ctx + c
-
-    def f_with_default_depends(
-        a: int,
-        ctx: int = Depends(lambda a: a + 2),
-        c: Annotated[int, "c description"] = 3,
-    ) -> int:
-        return a + ctx + c
-
-    async def f_with_default_depends_async(
-        a: int,
-        ctx: int = Depends(lambda a: a + 2),
-        c: Annotated[int, "c description"] = 3,
-    ) -> int:
-        return a + ctx + c
-
-=======
->>>>>>> f9b70916
     @pytest.mark.parametrize(
         ("func", "func_name", "is_async", "expected"),
         [
