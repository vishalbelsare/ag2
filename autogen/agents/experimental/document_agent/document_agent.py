--- conflicted
+++ resolved
@@ -368,21 +368,7 @@
             update_agent_state_before_reply=[UpdateSystemMessage(create_summary_agent_prompt)],
         )
 
-<<<<<<< HEAD
-        def has_ingest_tasks(agent: ConversableAgent, messages: list["LLMMessageType"]) -> bool:
-            logger.debug("has_ingest_tasks context_variables:", agent._context_variables)
-            return len(agent.get_context("DocumentsToIngest")) > 0
-
-        def has_only_query_tasks(agent: ConversableAgent, messages: list["LLMMessageType"]) -> bool:
-            logger.debug("has_only_query_tasks context_variables:", agent._context_variables)
-            if len(agent.get_context("DocumentsToIngest")) > 0:
-                return False
-            return len(agent.get_context("QueriesToRun")) > 0
-
         def summary_task(agent: ConversableAgent, messages: list["LLMMessageType"]) -> bool:
-=======
-        def summary_task(agent: ConversableAgent, messages: list[dict[str, Any]]) -> bool:
->>>>>>> 88f7df27
             return (
                 len(agent.get_context("DocumentsToIngest")) == 0
                 and len(agent.get_context("QueriesToRun")) == 0
